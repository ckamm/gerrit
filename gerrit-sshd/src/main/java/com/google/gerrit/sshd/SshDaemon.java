// Copyright (C) 2008 The Android Open Source Project
//
// Licensed under the Apache License, Version 2.0 (the "License");
// you may not use this file except in compliance with the License.
// You may obtain a copy of the License at
//
// http://www.apache.org/licenses/LICENSE-2.0
//
// Unless required by applicable law or agreed to in writing, software
// distributed under the License is distributed on an "AS IS" BASIS,
// WITHOUT WARRANTIES OR CONDITIONS OF ANY KIND, either express or implied.
// See the License for the specific language governing permissions and
// limitations under the License.

package com.google.gerrit.sshd;

import static com.google.gerrit.server.ssh.SshAddressesModule.IANA_SSH_PORT;
import static java.util.concurrent.TimeUnit.MILLISECONDS;
import static java.util.concurrent.TimeUnit.SECONDS;

import com.google.common.collect.Lists;
import com.google.gerrit.common.Version;
import com.google.gerrit.extensions.events.LifecycleListener;
import com.google.gerrit.server.config.ConfigUtil;
import com.google.gerrit.server.config.GerritServerConfig;
import com.google.gerrit.server.ssh.SshAdvertisedAddresses;
import com.google.gerrit.server.ssh.SshInfo;
import com.google.gerrit.server.ssh.SshListenAddresses;
import com.google.gerrit.server.util.IdGenerator;
import com.google.gerrit.server.util.SocketUtil;
import com.google.inject.Inject;
import com.google.inject.Singleton;

import com.jcraft.jsch.HostKey;
import com.jcraft.jsch.JSchException;

import org.apache.mina.transport.socket.SocketSessionConfig;
import org.apache.sshd.SshServer;
import org.apache.sshd.common.Channel;
import org.apache.sshd.common.Cipher;
import org.apache.sshd.common.Compression;
import org.apache.sshd.common.ForwardingFilter;
import org.apache.sshd.common.KeyExchange;
import org.apache.sshd.common.KeyPairProvider;
import org.apache.sshd.common.NamedFactory;
import org.apache.sshd.common.Session;
import org.apache.sshd.common.Signature;
import org.apache.sshd.common.SshdSocketAddress;
import org.apache.sshd.common.cipher.AES128CBC;
import org.apache.sshd.common.cipher.AES192CBC;
import org.apache.sshd.common.cipher.AES256CBC;
import org.apache.sshd.common.cipher.BlowfishCBC;
import org.apache.sshd.common.cipher.CipherNone;
import org.apache.sshd.common.cipher.TripleDESCBC;
import org.apache.sshd.common.compression.CompressionNone;
import org.apache.sshd.common.file.FileSystemFactory;
import org.apache.sshd.common.file.FileSystemView;
import org.apache.sshd.common.file.SshFile;
import org.apache.sshd.common.forward.DefaultTcpipForwarderFactory;
import org.apache.sshd.common.forward.TcpipServerChannel;
import org.apache.sshd.common.future.CloseFuture;
import org.apache.sshd.common.future.SshFutureListener;
import org.apache.sshd.common.io.IoAcceptor;
import org.apache.sshd.common.io.IoServiceFactory;
import org.apache.sshd.common.io.IoSession;
import org.apache.sshd.common.io.mina.MinaServiceFactory;
import org.apache.sshd.common.io.mina.MinaSession;
import org.apache.sshd.common.io.nio2.Nio2ServiceFactory;
import org.apache.sshd.common.mac.HMACMD5;
import org.apache.sshd.common.mac.HMACMD596;
import org.apache.sshd.common.mac.HMACSHA1;
import org.apache.sshd.common.mac.HMACSHA196;
import org.apache.sshd.common.random.BouncyCastleRandom;
import org.apache.sshd.common.random.JceRandom;
import org.apache.sshd.common.random.SingletonRandomFactory;
import org.apache.sshd.common.session.AbstractSession;
import org.apache.sshd.common.signature.SignatureDSA;
import org.apache.sshd.common.signature.SignatureRSA;
import org.apache.sshd.common.util.Buffer;
import org.apache.sshd.common.util.SecurityUtils;
import org.apache.sshd.server.Command;
import org.apache.sshd.server.CommandFactory;
import org.apache.sshd.server.PublickeyAuthenticator;
import org.apache.sshd.server.UserAuth;
import org.apache.sshd.server.auth.UserAuthPublicKey;
import org.apache.sshd.server.auth.gss.GSSAuthenticator;
import org.apache.sshd.server.auth.gss.UserAuthGSS;
<<<<<<< HEAD
import org.apache.sshd.server.channel.ChannelDirectTcpip;
=======
>>>>>>> e5b7f1aa
import org.apache.sshd.server.channel.ChannelSession;
import org.apache.sshd.server.kex.DHG1;
import org.apache.sshd.server.kex.DHG14;
import org.apache.sshd.server.session.SessionFactory;
import org.eclipse.jgit.lib.Config;
import org.slf4j.Logger;
import org.slf4j.LoggerFactory;

import java.io.File;
import java.io.IOException;
import java.net.InetAddress;
<<<<<<< HEAD
import java.net.InetSocketAddress;
=======
>>>>>>> e5b7f1aa
import java.net.SocketAddress;
import java.net.UnknownHostException;
import java.security.InvalidKeyException;
import java.security.KeyPair;
import java.security.PublicKey;
import java.util.ArrayList;
import java.util.Arrays;
import java.util.Collection;
import java.util.Collections;
import java.util.Iterator;
import java.util.LinkedList;
import java.util.List;

/**
 * SSH daemon to communicate with Gerrit.
 * <p>
 * Use a Git URL such as <code>ssh://${email}@${host}:${port}/${path}</code>,
 * e.g. <code>ssh://sop@google.com@gerrit.com:8010/tools/gerrit.git</code> to
 * access the SSH daemon itself.
 * <p>
 * Versions of Git before 1.5.3 may require setting the username and port
 * properties in the user's <code>~/.ssh/config</code> file, and using a host
 * alias through a URL such as <code>gerrit-alias:/tools/gerrit.git:
 * <pre>
 * Host gerrit-alias
 *  User sop@google.com
 *  Hostname gerrit.com
 *  Port 8010
 * </pre>
 */
@Singleton
public class SshDaemon extends SshServer implements SshInfo, LifecycleListener {
  private static final Logger log = LoggerFactory.getLogger(SshDaemon.class);

  public static enum SshSessionBackend {
    MINA,
    NIO2
  }

  private final List<SocketAddress> listen;
  private final List<String> advertised;
  private final boolean keepAlive;
  private final List<HostKey> hostKeys;
  private volatile IoAcceptor acceptor;

  @Inject
  SshDaemon(final CommandFactory commandFactory, final NoShell noShell,
      final PublickeyAuthenticator userAuth,
      final GerritGSSAuthenticator kerberosAuth,
      final KeyPairProvider hostKeyProvider, final IdGenerator idGenerator,
      @GerritServerConfig final Config cfg, final SshLog sshLog,
      @SshListenAddresses final List<SocketAddress> listen,
      @SshAdvertisedAddresses final List<String> advertised) {
    setPort(IANA_SSH_PORT /* never used */);

    this.listen = listen;
    this.advertised = advertised;
    keepAlive = cfg.getBoolean("sshd", "tcpkeepalive", true);

    getProperties().put(SERVER_IDENTIFICATION,
        "GerritCodeReview_" + Version.getVersion() //
            + " (" + super.getVersion() + ")");

    getProperties().put(MAX_AUTH_REQUESTS,
        String.valueOf(cfg.getInt("sshd", "maxAuthTries", 6)));

    getProperties().put(
        AUTH_TIMEOUT,
        String.valueOf(MILLISECONDS.convert(ConfigUtil.getTimeUnit(cfg, "sshd",
            null, "loginGraceTime", 120, SECONDS), SECONDS)));

    long idleTimeoutSeconds = ConfigUtil.getTimeUnit(cfg, "sshd", null,
        "idleTimeout", 0, SECONDS);
    getProperties().put(
        IDLE_TIMEOUT,
        String.valueOf(SECONDS.toMillis(idleTimeoutSeconds)));

    final int maxConnectionsPerUser =
        cfg.getInt("sshd", "maxConnectionsPerUser", 64);
    if (0 < maxConnectionsPerUser) {
      getProperties().put(MAX_CONCURRENT_SESSIONS,
          String.valueOf(maxConnectionsPerUser));
    }

<<<<<<< HEAD
    final String kerberosKeytab = cfg.getString(
        "sshd", null, "kerberosKeytab");
    final String kerberosPrincipal = cfg.getString(
        "sshd", null, "kerberosPrincipal");
=======
    SshSessionBackend backend = cfg.getEnum(
        "sshd", null, "backend", SshSessionBackend.MINA);

    System.setProperty(IoServiceFactory.class.getName(),
        backend == SshSessionBackend.MINA
            ? MinaServiceFactory.class.getName()
            : Nio2ServiceFactory.class.getName());
>>>>>>> e5b7f1aa

    if (SecurityUtils.isBouncyCastleRegistered()) {
      initProviderBouncyCastle();
    } else {
      initProviderJce();
    }
    initCiphers(cfg);
    initMacs(cfg);
    initSignatures();
    initChannels();
    initForwarding();
    initFileSystemFactory();
    initSubsystems();
    initCompression();
    initUserAuth(userAuth, kerberosAuth, kerberosKeytab, kerberosPrincipal);
    setKeyPairProvider(hostKeyProvider);
    setCommandFactory(commandFactory);
    setShellFactory(noShell);
    setSessionFactory(new SessionFactory() {
      @Override
      protected AbstractSession createSession(final IoSession io)
          throws Exception {
        if (io instanceof MinaSession) {
          if (((MinaSession) io).getSession()
              .getConfig() instanceof SocketSessionConfig) {
            ((SocketSessionConfig) ((MinaSession) io).getSession()
                .getConfig())
                .setKeepAlive(keepAlive);
          }
        }

        GerritServerSession s = (GerritServerSession)super.createSession(io);
        int id = idGenerator.next();
        SocketAddress peer = io.getRemoteAddress();
        final SshSession sd = new SshSession(id, peer);
        s.setAttribute(SshSession.KEY, sd);

        // Log a session close without authentication as a failure.
        //
        s.addCloseSessionListener(new SshFutureListener<CloseFuture>() {
          @Override
          public void operationComplete(CloseFuture future) {
            if (sd.isAuthenticationError()) {
              sshLog.onAuthFail(sd);
            }
          }
        });
        return s;
      }

      @Override
      protected AbstractSession doCreateSession(IoSession ioSession)
          throws Exception {
        return new GerritServerSession(server, ioSession);
      }
    });

    hostKeys = computeHostKeys();
  }

  @Override
  public List<HostKey> getHostKeys() {
    return hostKeys;
  }

  public IoAcceptor getIoAcceptor() {
    return acceptor;
  }

  @Override
  public synchronized void start() {
    if (acceptor == null && !listen.isEmpty()) {
      checkConfig();
      if (sessionFactory == null) {
        sessionFactory = createSessionFactory();
      }
      sessionFactory.setServer(this);
      acceptor = createAcceptor();

      try {
        acceptor.bind(listen);
      } catch (IOException e) {
        throw new IllegalStateException("Cannot bind to " + addressList(), e);
      }

      log.info(String.format("Started Gerrit %s on %s",
          version, addressList()));
    }
  }

  @Override
  public synchronized void stop() {
    if (acceptor != null) {
      try {
        acceptor.dispose();
        log.info("Stopped Gerrit SSHD");
      } finally {
        acceptor = null;
      }
    }
  }

  @Override
  protected void checkConfig() {
    super.checkConfig();
    if (myHostKeys().isEmpty()) {
      throw new IllegalStateException("No SSHD host key");
    }
  }

  private List<HostKey> computeHostKeys() {
    if (listen.isEmpty()) {
      return Collections.emptyList();
    }

    final List<PublicKey> keys = myHostKeys();
    final ArrayList<HostKey> r = new ArrayList<HostKey>();
    for (final PublicKey pub : keys) {
      final Buffer buf = new Buffer();
      buf.putRawPublicKey(pub);
      final byte[] keyBin = buf.getCompactData();

      for (final String addr : advertised) {
        try {
          r.add(new HostKey(addr, keyBin));
        } catch (JSchException e) {
          log.warn("Cannot format SSHD host key", e);
        }
      }
    }
    return Collections.unmodifiableList(r);
  }

  private List<PublicKey> myHostKeys() {
    final KeyPairProvider p = getKeyPairProvider();
    final List<PublicKey> keys = new ArrayList<PublicKey>(2);
    addPublicKey(keys, p, KeyPairProvider.SSH_RSA);
    addPublicKey(keys, p, KeyPairProvider.SSH_DSS);
    return keys;
  }

  private static void addPublicKey(final Collection<PublicKey> out,
      final KeyPairProvider p, final String type) {
    final KeyPair pair = p.loadKey(type);
    if (pair != null && pair.getPublic() != null) {
      out.add(pair.getPublic());
    }
  }

  private String addressList() {
    final StringBuilder r = new StringBuilder();
    for (Iterator<SocketAddress> i = listen.iterator(); i.hasNext();) {
      r.append(SocketUtil.format(i.next(), IANA_SSH_PORT));
      if (i.hasNext()) {
        r.append(", ");
      }
    }
    return r.toString();
  }

  @SuppressWarnings("unchecked")
  private void initProviderBouncyCastle() {
    setKeyExchangeFactories(Arrays.<NamedFactory<KeyExchange>> asList(
        new DHG14.Factory(), new DHG1.Factory()));
    setRandomFactory(new SingletonRandomFactory(
        new BouncyCastleRandom.Factory()));
  }

  @SuppressWarnings("unchecked")
  private void initProviderJce() {
    setKeyExchangeFactories(Arrays
        .<NamedFactory<KeyExchange>> asList(new DHG1.Factory()));
    setRandomFactory(new SingletonRandomFactory(new JceRandom.Factory()));
  }

  @SuppressWarnings("unchecked")
  private void initCiphers(final Config cfg) {
    final List<NamedFactory<Cipher>> a = new LinkedList<NamedFactory<Cipher>>();
    a.add(new AES128CBC.Factory());
    a.add(new TripleDESCBC.Factory());
    a.add(new BlowfishCBC.Factory());
    a.add(new AES192CBC.Factory());
    a.add(new AES256CBC.Factory());

    for (Iterator<NamedFactory<Cipher>> i = a.iterator(); i.hasNext();) {
      final NamedFactory<Cipher> f = i.next();
      try {
        final Cipher c = f.create();
        final byte[] key = new byte[c.getBlockSize()];
        final byte[] iv = new byte[c.getIVSize()];
        c.init(Cipher.Mode.Encrypt, key, iv);
      } catch (InvalidKeyException e) {
        log.warn("Disabling cipher " + f.getName() + ": " + e.getMessage()
            + "; try installing unlimited cryptography extension");
        i.remove();
      } catch (Exception e) {
        log.warn("Disabling cipher " + f.getName() + ": " + e.getMessage());
        i.remove();
      }
    }

    a.add(null);
    a.add(new CipherNone.Factory());
    setCipherFactories(filter(cfg, "cipher", a.toArray(new NamedFactory[a
        .size()])));
  }

  @SuppressWarnings("unchecked")
  private void initMacs(final Config cfg) {
    setMacFactories(filter(cfg, "mac", new HMACMD5.Factory(),
        new HMACSHA1.Factory(), new HMACMD596.Factory(),
        new HMACSHA196.Factory()));
  }

  private static <T> List<NamedFactory<T>> filter(final Config cfg,
      final String key, final NamedFactory<T>... avail) {
    final ArrayList<NamedFactory<T>> def = new ArrayList<NamedFactory<T>>();
    for (final NamedFactory<T> n : avail) {
      if (n == null) {
        break;
      }
      def.add(n);
    }

    final String[] want = cfg.getStringList("sshd", null, key);
    if (want == null || want.length == 0) {
      return def;
    }

    boolean didClear = false;
    for (final String setting : want) {
      String name = setting.trim();
      boolean add = true;
      if (name.startsWith("-")) {
        add = false;
        name = name.substring(1).trim();
      } else if (name.startsWith("+")) {
        name = name.substring(1).trim();
      } else if (!didClear) {
        didClear = true;
        def.clear();
      }

      final NamedFactory<T> n = find(name, avail);
      if (n == null) {
        final StringBuilder msg = new StringBuilder();
        msg.append("sshd." + key + " = " + name + " unsupported; only ");
        for (int i = 0; i < avail.length; i++) {
          if (avail[i] == null) {
            continue;
          }
          if (i > 0) {
            msg.append(", ");
          }
          msg.append(avail[i].getName());
        }
        msg.append(" is supported");
        log.error(msg.toString());
      } else if (add) {
        if (!def.contains(n)) {
          def.add(n);
        }
      } else {
        def.remove(n);
      }
    }

    return def;
  }

  private static <T> NamedFactory<T> find(final String name,
      final NamedFactory<T>... avail) {
    for (final NamedFactory<T> n : avail) {
      if (n != null && name.equals(n.getName())) {
        return n;
      }
    }
    return null;
  }

  @SuppressWarnings("unchecked")
  private void initSignatures() {
    setSignatureFactories(Arrays.<NamedFactory<Signature>> asList(
        new SignatureDSA.Factory(), new SignatureRSA.Factory()));
  }

  @SuppressWarnings("unchecked")
  private void initCompression() {
    // Always disable transparent compression. The majority of our data
    // transfer is highly compressed Git pack files. We cannot make them
    // any smaller than they already are.
    //
    setCompressionFactories(Arrays
        .<NamedFactory<Compression>> asList(new CompressionNone.Factory()));
  }

  @SuppressWarnings("unchecked")
  private void initChannels() {
    setChannelFactories(Arrays.<NamedFactory<Channel>> asList(
        new ChannelSession.Factory(), //
        new TcpipServerChannel.DirectTcpipFactory() //
        ));
  }

  private void initSubsystems() {
    setSubsystemFactories(Collections.<NamedFactory<Command>> emptyList());
  }

  private void initUserAuth(final PublickeyAuthenticator pubkey,
      final GSSAuthenticator kerberosAuthenticator,
      String kerberosKeytab, String kerberosPrincipal) {
    List<NamedFactory<UserAuth>> authFactories = Lists.newArrayList();
    if (kerberosKeytab != null) {
      authFactories.add(new UserAuthGSS.Factory());
      log.info("Enabling kerberos with keytab " + kerberosKeytab);
      if (!new File(kerberosKeytab).canRead()) {
        log.error("Keytab " + kerberosKeytab +
            " does not exist or is not readable; further errors are possible");
      }
      kerberosAuthenticator.setKeytabFile(kerberosKeytab);
      if (kerberosPrincipal == null) {
        try {
          kerberosPrincipal = "host/" +
              InetAddress.getLocalHost().getCanonicalHostName();
        } catch(UnknownHostException e) {
          kerberosPrincipal = "host/localhost";
        }
      }
      log.info("Using kerberos principal " + kerberosPrincipal);
      if (!kerberosPrincipal.startsWith("host/")) {
        log.warn("Host principal does not start with host/ " +
            "which most SSH clients will supply automatically");
      }
      kerberosAuthenticator.setServicePrincipalName(kerberosPrincipal);
      setGSSAuthenticator(kerberosAuthenticator);
    }
    authFactories.add(new UserAuthPublicKey.Factory());
    setUserAuthFactories(authFactories);
    setPublickeyAuthenticator(pubkey);
  }

  private void initForwarding() {
    setTcpipForwardingFilter(new ForwardingFilter() {
      @Override
      public boolean canForwardAgent(Session session) {
          return false;
      }

      @Override
      public boolean canForwardX11(Session session) {
          return false;
      }

      @Override
      public boolean canListen(SshdSocketAddress address, Session session) {
          return false;
      }

      @Override
      public boolean canConnect(SshdSocketAddress address, Session session) {
          return false;
      }
    });
    setTcpipForwarderFactory(new DefaultTcpipForwarderFactory());
  }

  private void initFileSystemFactory() {
    setFileSystemFactory(new FileSystemFactory() {
      @Override
      public FileSystemView createFileSystemView(Session session)
          throws IOException {
        return new FileSystemView() {
          @Override
          public SshFile getFile(SshFile baseDir, String file) {
            return null;
          }

          @Override
          public SshFile getFile(String file) {
            return null;
          }};
      }
    });
  }
}<|MERGE_RESOLUTION|>--- conflicted
+++ resolved
@@ -85,10 +85,6 @@
 import org.apache.sshd.server.auth.UserAuthPublicKey;
 import org.apache.sshd.server.auth.gss.GSSAuthenticator;
 import org.apache.sshd.server.auth.gss.UserAuthGSS;
-<<<<<<< HEAD
-import org.apache.sshd.server.channel.ChannelDirectTcpip;
-=======
->>>>>>> e5b7f1aa
 import org.apache.sshd.server.channel.ChannelSession;
 import org.apache.sshd.server.kex.DHG1;
 import org.apache.sshd.server.kex.DHG14;
@@ -100,10 +96,6 @@
 import java.io.File;
 import java.io.IOException;
 import java.net.InetAddress;
-<<<<<<< HEAD
-import java.net.InetSocketAddress;
-=======
->>>>>>> e5b7f1aa
 import java.net.SocketAddress;
 import java.net.UnknownHostException;
 import java.security.InvalidKeyException;
@@ -188,12 +180,11 @@
           String.valueOf(maxConnectionsPerUser));
     }
 
-<<<<<<< HEAD
     final String kerberosKeytab = cfg.getString(
         "sshd", null, "kerberosKeytab");
     final String kerberosPrincipal = cfg.getString(
         "sshd", null, "kerberosPrincipal");
-=======
+
     SshSessionBackend backend = cfg.getEnum(
         "sshd", null, "backend", SshSessionBackend.MINA);
 
@@ -201,7 +192,6 @@
         backend == SshSessionBackend.MINA
             ? MinaServiceFactory.class.getName()
             : Nio2ServiceFactory.class.getName());
->>>>>>> e5b7f1aa
 
     if (SecurityUtils.isBouncyCastleRegistered()) {
       initProviderBouncyCastle();
