--- conflicted
+++ resolved
@@ -37,21 +37,12 @@
     initWidget(hp);
   }
 
-<<<<<<< HEAD
-  public void display(Change chg, Boolean starred, Boolean canEditCommitMessage,
+  public void display(ChangeDetail chg, Boolean starred, Boolean canEditCommitMessage,
       PatchSetInfo info, AccountInfoCache acc,
       SubmitTypeRecord submitTypeRecord,
       CommentLinkProcessor commentLinkProcessor) {
     infoBlock.display(chg, acc, submitTypeRecord);
-    messageBlock.display(chg.currentPatchSetId(), starred,
+    messageBlock.display(chg.getChange().currentPatchSetId(), starred,
         canEditCommitMessage, info.getMessage(), commentLinkProcessor);
-=======
-  public void display(ChangeDetail chg, Boolean starred, Boolean canEditCommitMessage,
-      PatchSetInfo info,
-      final AccountInfoCache acc, SubmitTypeRecord submitTypeRecord) {
-    infoBlock.display(chg, acc, submitTypeRecord);
-    messageBlock.display(chg.getChange().currentPatchSetId(), starred,
-      canEditCommitMessage,  info.getMessage());
->>>>>>> f238e6fe
   }
 }