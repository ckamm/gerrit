// Copyright (C) 2010 The Android Open Source Project
//
// Licensed under the Apache License, Version 2.0 (the "License");
// you may not use this file except in compliance with the License.
// You may obtain a copy of the License at
//
// http://www.apache.org/licenses/LICENSE-2.0
//
// Unless required by applicable law or agreed to in writing, software
// distributed under the License is distributed on an "AS IS" BASIS,
// WITHOUT WARRANTIES OR CONDITIONS OF ANY KIND, either express or implied.
// See the License for the specific language governing permissions and
// limitations under the License.

package com.google.gerrit.common;

import com.google.gerrit.common.data.ApprovalType;
import com.google.gerrit.common.data.ApprovalTypes;
import com.google.gerrit.reviewdb.Account;
import com.google.gerrit.reviewdb.ApprovalCategory;
import com.google.gerrit.reviewdb.ApprovalCategoryValue;
import com.google.gerrit.reviewdb.Change;
import com.google.gerrit.reviewdb.PatchSet;
import com.google.gerrit.reviewdb.Project;
import com.google.gerrit.server.IdentifiedUser;
import com.google.gerrit.server.account.AccountCache;
import com.google.gerrit.server.account.AccountState;
import com.google.gerrit.server.config.GerritServerConfig;
import com.google.gerrit.server.config.SitePaths;
import com.google.gerrit.server.events.ApprovalAttribute;
import com.google.gerrit.server.events.ChangeAbandonedEvent;
import com.google.gerrit.server.events.ChangeEvent;
import com.google.gerrit.server.events.ChangeMergedEvent;
import com.google.gerrit.server.events.ChangeRestoreEvent;
import com.google.gerrit.server.events.CommentAddedEvent;
import com.google.gerrit.server.events.EventFactory;
import com.google.gerrit.server.events.PatchSetCreatedEvent;
import com.google.gerrit.server.git.GitRepositoryManager;
import com.google.gerrit.server.git.WorkQueue;
import com.google.gerrit.server.project.ProjectCache;
import com.google.gerrit.server.project.ProjectControl;
import com.google.gerrit.server.project.ProjectState;
import com.google.inject.Inject;
import com.google.inject.Singleton;
<<<<<<< HEAD
=======

import org.eclipse.jgit.errors.RepositoryNotFoundException;
>>>>>>> 04bbac58
import org.eclipse.jgit.lib.Config;
import org.eclipse.jgit.lib.Repository;
import org.slf4j.Logger;
import org.slf4j.LoggerFactory;

import java.io.BufferedReader;
import java.io.File;
import java.io.IOException;
import java.io.InputStreamReader;
import java.util.ArrayList;
import java.util.List;
import java.util.Map;
import java.util.Map.Entry;
import java.util.concurrent.ConcurrentHashMap;

/**
 * This class implements hooks for certain gerrit events.
 */
@Singleton
public class ChangeHookRunner {
    /** A logger for this class. */
    private static final Logger log = LoggerFactory.getLogger(ChangeHookRunner.class);

    private static class ChangeListenerHolder {
        final ChangeListener listener;
        final IdentifiedUser user;

        ChangeListenerHolder(ChangeListener l, IdentifiedUser u) {
            listener = l;
            user = u;
        }
    }

    /** Listeners to receive changes as they happen. */
    private final Map<ChangeListener, ChangeListenerHolder> listeners =
      new ConcurrentHashMap<ChangeListener, ChangeListenerHolder>();

    /** Filename of the new patchset hook. */
    private final File patchsetCreatedHook;

    /** Filename of the new comments hook. */
    private final File commentAddedHook;

    /** Filename of the change merged hook. */
    private final File changeMergedHook;

    /** Filename of the change abandoned hook. */
    private final File changeAbandonedHook;

    /** Filename of the change abandoned hook. */
    private final File changeRestoredHook;

    /** Repository Manager. */
    private final GitRepositoryManager repoManager;

    /** Queue of hooks that need to run. */
    private final WorkQueue.Executor hookQueue;

    private final ProjectCache projectCache;

    private final AccountCache accountCache;

    private final ApprovalTypes approvalTypes;

    private final EventFactory eventFactory;

    /**
     * Create a new ChangeHookRunner.
     *
     * @param queue Queue to use when processing hooks.
     * @param repoManager The repository manager.
     * @param config Config file to use.
     * @param sitePath The sitepath of this gerrit install.
     * @param projectCache the project cache instance for the server.
     */
    @Inject
    public ChangeHookRunner(final WorkQueue queue,
      final GitRepositoryManager repoManager,
      @GerritServerConfig final Config config, final SitePaths sitePath,
      final ProjectCache projectCache,
      final AccountCache accountCache,
      final ApprovalTypes approvalTypes,
      final EventFactory eventFactory) {
        this.repoManager = repoManager;
        this.hookQueue = queue.createQueue(1, "hook");
        this.projectCache = projectCache;
        this.accountCache = accountCache;
        this.approvalTypes = approvalTypes;
        this.eventFactory = eventFactory;

        final File hooksPath = sitePath.resolve(getValue(config, "hooks", "path", sitePath.hooks_dir.getAbsolutePath()));

        patchsetCreatedHook = sitePath.resolve(new File(hooksPath, getValue(config, "hooks", "patchsetCreatedHook", "patchset-created")).getPath());
        commentAddedHook = sitePath.resolve(new File(hooksPath, getValue(config, "hooks", "commentAddedHook", "comment-added")).getPath());
        changeMergedHook = sitePath.resolve(new File(hooksPath, getValue(config, "hooks", "changeMergedHook", "change-merged")).getPath());
        changeAbandonedHook = sitePath.resolve(new File(hooksPath, getValue(config, "hooks", "changeAbandonedHook", "change-abandoned")).getPath());
        changeRestoredHook = sitePath.resolve(new File(hooksPath, getValue(config, "hooks", "changeRestoredHook", "change-restored")).getPath());
    }

    public void addChangeListener(ChangeListener listener, IdentifiedUser user) {
        listeners.put(listener, new ChangeListenerHolder(listener, user));
    }

    public void removeChangeListener(ChangeListener listener) {
        listeners.remove(listener);
    }

    /**
     * Helper Method for getting values from the config.
     *
     * @param config Config file to get value from.
     * @param section Section to look in.
     * @param setting Setting to get.
     * @param fallback Fallback value.
     * @return Setting value if found, else fallback.
     */
    private String getValue(final Config config, final String section, final String setting, final String fallback) {
        final String result = config.getString(section, null, setting);
        return (result == null) ? fallback : result;
    }

    /**
     * Get the Repository for the given change, or null on error.
     *
     * @param change Change to get repo for,
     * @return Repository or null.
     */
    private Repository openRepository(final Change change) {
        Project.NameKey name = change.getProject();
        try {
            return repoManager.openRepository(name.get());
        } catch (RepositoryNotFoundException err) {
            log.warn("Cannot open repository " + name.get(), err);
            return null;
        }
    }

    private void addArg(List<String> args, String name, String value) {
        if (value != null) {
            args.add(name);
            args.add(value);
        }
    }

    /**
     * Fire the Patchset Created Hook.
     *
     * @param change The change itself.
     * @param patchSet The Patchset that was created.
     */
    public void doPatchsetCreatedHook(final Change change, final PatchSet patchSet) {
        final PatchSetCreatedEvent event = new PatchSetCreatedEvent();
        final AccountState uploader = accountCache.get(patchSet.getUploader());

        event.change = eventFactory.asChangeAttribute(change);
        event.patchSet = eventFactory.asPatchSetAttribute(patchSet);
        event.uploader = eventFactory.asAccountAttribute(uploader.getAccount());
        fireEvent(change, event);

        final List<String> args = new ArrayList<String>();
        addArg(args, "--change", event.change.id);
        addArg(args, "--change-url", event.change.url);
        addArg(args, "--project", event.change.project);
        addArg(args, "--branch", event.change.branch);
        addArg(args, "--uploader", getDisplayName(uploader.getAccount()));
        addArg(args, "--commit", event.patchSet.revision);
        addArg(args, "--patchset", event.patchSet.number);

        runHook(openRepository(change), patchsetCreatedHook, args);
    }

    /**
     * Fire the Comment Added Hook.
     *
     * @param change The change itself.
     * @param patchSet The patchset this comment is related to.
     * @param account The gerrit user who commited the change.
     * @param comment The comment given.
     * @param approvals Map of Approval Categories and Scores
     */
    public void doCommentAddedHook(final Change change, final Account account, final PatchSet patchSet, final String comment, final Map<ApprovalCategory.Id, ApprovalCategoryValue.Id> approvals) {
        final CommentAddedEvent event = new CommentAddedEvent();

        event.change = eventFactory.asChangeAttribute(change);
        event.author =  eventFactory.asAccountAttribute(account);
        event.patchSet = eventFactory.asPatchSetAttribute(patchSet);
        event.comment = comment;

        if (approvals.size() > 0) {
            event.approvals = new ApprovalAttribute[approvals.size()];
            int i = 0;
            for (Map.Entry<ApprovalCategory.Id, ApprovalCategoryValue.Id> approval : approvals.entrySet()) {
                event.approvals[i++] = getApprovalAttribute(approval);
            }
        }

        fireEvent(change, event);

        final List<String> args = new ArrayList<String>();
        addArg(args, "--change", event.change.id);
        addArg(args, "--change-url", event.change.url);
        addArg(args, "--project", event.change.project);
        addArg(args, "--branch", event.change.branch);
        addArg(args, "--author", getDisplayName(account));
        addArg(args, "--commit", event.patchSet.revision);
        addArg(args, "--comment", comment == null ? "" : comment);
        for (Map.Entry<ApprovalCategory.Id, ApprovalCategoryValue.Id> approval : approvals.entrySet()) {
            addArg(args, "--" + approval.getKey().get(), Short.toString(approval.getValue().get()));
        }

        runHook(openRepository(change), commentAddedHook, args);
    }

    /**
     * Fire the Change Merged Hook.
     *
     * @param change The change itself.
     * @param account The gerrit user who commited the change.
     * @param patchSet The patchset that was merged.
     */
    public void doChangeMergedHook(final Change change, final Account account, final PatchSet patchSet) {
        final ChangeMergedEvent event = new ChangeMergedEvent();

        event.change = eventFactory.asChangeAttribute(change);
        event.submitter = eventFactory.asAccountAttribute(account);
        event.patchSet = eventFactory.asPatchSetAttribute(patchSet);
        fireEvent(change, event);

        final List<String> args = new ArrayList<String>();
        addArg(args, "--change", event.change.id);
        addArg(args, "--change-url", event.change.url);
        addArg(args, "--project", event.change.project);
        addArg(args, "--branch", event.change.branch);
        addArg(args, "--submitter", getDisplayName(account));
        addArg(args, "--commit", event.patchSet.revision);

        runHook(openRepository(change), changeMergedHook, args);
    }

    /**
     * Fire the Change Abandoned Hook.
     *
     * @param change The change itself.
     * @param account The gerrit user who abandoned the change.
     * @param reason Reason for abandoning the change.
     */
    public void doChangeAbandonedHook(final Change change, final Account account, final String reason) {
        final ChangeAbandonedEvent event = new ChangeAbandonedEvent();

        event.change = eventFactory.asChangeAttribute(change);
        event.abandoner = eventFactory.asAccountAttribute(account);
        event.reason = reason;
        fireEvent(change, event);

        final List<String> args = new ArrayList<String>();
        addArg(args, "--change", event.change.id);
        addArg(args, "--change-url", event.change.url);
        addArg(args, "--project", event.change.project);
        addArg(args, "--branch", event.change.branch);
        addArg(args, "--abandoner", getDisplayName(account));
        addArg(args, "--reason", reason == null ? "" : reason);

        runHook(openRepository(change), changeAbandonedHook, args);
    }

    /**
     * Fire the Change Restored Hook.
     *
     * @param change The change itself.
     * @param account The gerrit user who restored the change.
     * @param reason Reason for restoring the change.
     */
    public void doChangeRestoreHook(final Change change, final Account account, final String reason) {
        final ChangeRestoreEvent event = new ChangeRestoreEvent();

        event.change = eventFactory.asChangeAttribute(change);
        event.restorer = eventFactory.asAccountAttribute(account);
        event.reason = reason;
        fireEvent(change, event);

        final List<String> args = new ArrayList<String>();
        addArg(args, "--change", event.change.id);
        addArg(args, "--change-url", event.change.url);
        addArg(args, "--project", event.change.project);
        addArg(args, "--branch", event.change.branch);
        addArg(args, "--restorer", getDisplayName(account));
        addArg(args, "--reason", reason == null ? "" : reason);

        runHook(openRepository(change), changeRestoredHook, args);
    }

    /**
     * Fire the Change Restored Hook.
     *
     * @param change The change itself.
     * @param account The gerrit user who restored the change.
     * @param reason Reason for restoring the change.
     */
    public void doChangeRestoreHook(final Change change, final Account account, final String reason) {
        final ChangeRestoreEvent event = new ChangeRestoreEvent();

        event.change = eventFactory.asChangeAttribute(change);
        event.restorer = eventFactory.asAccountAttribute(account);
        event.reason = reason;
        fireEvent(change, event);

        final List<String> args = new ArrayList<String>();
        args.add(changeRestoredHook.getAbsolutePath());

        args.add("--change");
        args.add(event.change.id);
        args.add("--change-url");
        args.add(event.change.url);
        args.add("--project");
        args.add(event.change.project);
        args.add("--branch");
        args.add(event.change.branch);
        args.add("--restorer");
        args.add(getDisplayName(account));
        args.add("--reason");
        args.add(reason == null ? "" : reason);

        runHook(getRepo(change), args);
    }

    private void fireEvent(final Change change, final ChangeEvent event) {
      for (ChangeListenerHolder holder : listeners.values()) {
          if (isVisibleTo(change, holder.user)) {
              holder.listener.onChangeEvent(event);
          }
      }
    }

    private boolean isVisibleTo(Change change, IdentifiedUser user) {
        final ProjectState pe = projectCache.get(change.getProject());
        if (pe == null) {
          return false;
        }
        final ProjectControl pc = pe.controlFor(user);
        return pc.controlFor(change).isVisible();
    }

    /**
     * Create an ApprovalAttribute for the given approval suitable for serialization to JSON.
     * @param approval
     * @return object suitable for serialization to JSON
     */
    private ApprovalAttribute getApprovalAttribute(
            Entry<ApprovalCategory.Id, ApprovalCategoryValue.Id> approval) {
        ApprovalAttribute a = new ApprovalAttribute();
        a.type = approval.getKey().get();
        final ApprovalType at = approvalTypes.getApprovalType(approval.getKey());
        a.description = at.getCategory().getName();
        a.value = Short.toString(approval.getValue().get());
        return a;
    }

    /**
     * Get the display name for the given account.
     *
     * @param account Account to get name for.
     * @return Name for this account.
     */
    private String getDisplayName(final Account account) {
        if (account != null) {
            String result = (account.getFullName() == null) ? "Anonymous Coward" : account.getFullName();
            if (account.getPreferredEmail() != null) {
                result += " (" + account.getPreferredEmail() + ")";
            }
            return result;
        }

        return "Anonymous Coward";
    }

  /**
   * Run a hook.
   *
   * @param repo repository to run the hook for.
   * @param hook the hook to execute.
   * @param args Arguments to use to run the hook.
   */
  private synchronized void runHook(Repository repo, File hook,
      List<String> args) {
    if (repo != null) {
      if (hook.exists()) {
        hookQueue.execute(new HookTask(repo, hook, args));
      } else {
        repo.close();
      }
    }
  }

  private final class HookTask implements Runnable {
    private final Repository repo;
    private final File hook;
    private final List<String> args;

    private HookTask(Repository repo, File hook, List<String> args) {
      this.repo = repo;
      this.hook = hook;
      this.args = args;
    }

    @Override
    public void run() {
      try {
        final List<String> argv = new ArrayList<String>(1 + args.size());
        argv.add(hook.getAbsolutePath());
        argv.addAll(args);

        final ProcessBuilder pb = new ProcessBuilder(argv);
        pb.redirectErrorStream(true);
        pb.directory(repo.getDirectory());

        final Map<String, String> env = pb.environment();
        env.put("GIT_DIR", repo.getDirectory().getAbsolutePath());

        Process ps = pb.start();
        ps.getOutputStream().close();

        BufferedReader br =
            new BufferedReader(new InputStreamReader(ps.getInputStream()));
        try {
          String line;
          while ((line = br.readLine()) != null) {
            log.info("hook[" + hook.getName() + "] output: " + line);
          }
        } finally {
          try {
            br.close();
          } catch (IOException closeErr) {
          }
          ps.waitFor();
        }
      } catch (Throwable err) {
        log.error("Error running hook " + hook.getAbsolutePath(), err);
      } finally {
        repo.close();
      }
    }

    @Override
    public String toString() {
      return "hook " + hook.getName();
    }
  }
}<|MERGE_RESOLUTION|>--- conflicted
+++ resolved
@@ -42,11 +42,8 @@
 import com.google.gerrit.server.project.ProjectState;
 import com.google.inject.Inject;
 import com.google.inject.Singleton;
-<<<<<<< HEAD
-=======
 
 import org.eclipse.jgit.errors.RepositoryNotFoundException;
->>>>>>> 04bbac58
 import org.eclipse.jgit.lib.Config;
 import org.eclipse.jgit.lib.Repository;
 import org.slf4j.Logger;
@@ -336,40 +333,6 @@
         addArg(args, "--reason", reason == null ? "" : reason);
 
         runHook(openRepository(change), changeRestoredHook, args);
-    }
-
-    /**
-     * Fire the Change Restored Hook.
-     *
-     * @param change The change itself.
-     * @param account The gerrit user who restored the change.
-     * @param reason Reason for restoring the change.
-     */
-    public void doChangeRestoreHook(final Change change, final Account account, final String reason) {
-        final ChangeRestoreEvent event = new ChangeRestoreEvent();
-
-        event.change = eventFactory.asChangeAttribute(change);
-        event.restorer = eventFactory.asAccountAttribute(account);
-        event.reason = reason;
-        fireEvent(change, event);
-
-        final List<String> args = new ArrayList<String>();
-        args.add(changeRestoredHook.getAbsolutePath());
-
-        args.add("--change");
-        args.add(event.change.id);
-        args.add("--change-url");
-        args.add(event.change.url);
-        args.add("--project");
-        args.add(event.change.project);
-        args.add("--branch");
-        args.add(event.change.branch);
-        args.add("--restorer");
-        args.add(getDisplayName(account));
-        args.add("--reason");
-        args.add(reason == null ? "" : reason);
-
-        runHook(getRepo(change), args);
     }
 
     private void fireEvent(final Change change, final ChangeEvent event) {
