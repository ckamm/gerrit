// Copyright (C) 2010 The Android Open Source Project
//
// Licensed under the Apache License, Version 2.0 (the "License");
// you may not use this file except in compliance with the License.
// You may obtain a copy of the License at
//
// http://www.apache.org/licenses/LICENSE-2.0
//
// Unless required by applicable law or agreed to in writing, software
// distributed under the License is distributed on an "AS IS" BASIS,
// WITHOUT WARRANTIES OR CONDITIONS OF ANY KIND, either express or implied.
// See the License for the specific language governing permissions and
// limitations under the License.

package com.google.gerrit.server.events;

import com.google.gerrit.common.data.ApprovalType;
import com.google.gerrit.common.data.ApprovalTypes;
import com.google.gerrit.common.data.SubmitRecord;
import com.google.gerrit.reviewdb.client.Account;
import com.google.gerrit.reviewdb.client.Branch;
import com.google.gerrit.reviewdb.client.Change;
import com.google.gerrit.reviewdb.client.ChangeMessage;
import com.google.gerrit.reviewdb.client.Patch;
import com.google.gerrit.reviewdb.client.PatchLineComment;
import com.google.gerrit.reviewdb.client.PatchSet;
import com.google.gerrit.reviewdb.client.PatchSetAncestor;
import com.google.gerrit.reviewdb.client.PatchSetApproval;
import com.google.gerrit.reviewdb.client.RevId;
import com.google.gerrit.reviewdb.client.TrackingId;
import com.google.gerrit.reviewdb.server.ReviewDb;
import com.google.gerrit.server.GerritPersonIdent;
import com.google.gerrit.server.account.AccountCache;
import com.google.gerrit.server.config.CanonicalWebUrl;
import com.google.gerrit.server.patch.PatchList;
import com.google.gerrit.server.patch.PatchListCache;
import com.google.gerrit.server.patch.PatchListEntry;
import com.google.gerrit.server.patch.PatchListNotAvailableException;
import com.google.gerrit.server.patch.PatchSetInfoFactory;
import com.google.gerrit.server.patch.PatchSetInfoNotAvailableException;
import com.google.gwtorm.server.OrmException;
import com.google.gwtorm.server.SchemaFactory;
import com.google.inject.Inject;
import com.google.inject.Provider;
import com.google.inject.Singleton;

import org.eclipse.jgit.lib.ObjectId;
import org.eclipse.jgit.lib.PersonIdent;
import org.slf4j.Logger;
import org.slf4j.LoggerFactory;

import java.util.ArrayList;
import java.util.Collection;
import java.util.List;
import java.util.Map;

import javax.annotation.Nullable;

@Singleton
public class EventFactory {
  private static final Logger log = LoggerFactory.getLogger(EventFactory.class);
  private final AccountCache accountCache;
  private final Provider<String> urlProvider;
  private final ApprovalTypes approvalTypes;
  private final PatchListCache patchListCache;
  private final SchemaFactory<ReviewDb> schema;
<<<<<<< HEAD
  private final PatchSetInfoFactory psInfoFactory;
=======
  private final PersonIdent myIdent;
>>>>>>> cc3a3a49

  @Inject
  EventFactory(AccountCache accountCache,
      @CanonicalWebUrl @Nullable Provider<String> urlProvider,
      ApprovalTypes approvalTypes,
<<<<<<< HEAD
      final PatchSetInfoFactory psif,
      PatchListCache patchListCache, SchemaFactory<ReviewDb> schema) {
=======
      PatchListCache patchListCache, SchemaFactory<ReviewDb> schema,
      @GerritPersonIdent PersonIdent myIdent) {
>>>>>>> cc3a3a49
    this.accountCache = accountCache;
    this.urlProvider = urlProvider;
    this.approvalTypes = approvalTypes;
    this.patchListCache = patchListCache;
    this.schema = schema;
<<<<<<< HEAD
    this.psInfoFactory = psif;
=======
    this.myIdent = myIdent;
>>>>>>> cc3a3a49
  }

  /**
   * Create a ChangeAttribute for the given change suitable for serialization to
   * JSON.
   *
   * @param change
   * @return object suitable for serialization to JSON
   */
  public ChangeAttribute asChangeAttribute(final Change change) {
    ChangeAttribute a = new ChangeAttribute();
    a.project = change.getProject().get();
    a.branch = change.getDest().getShortName();
    a.topic = change.getTopic();
    a.id = change.getKey().get();
    a.number = change.getId().toString();
    a.subject = change.getSubject();
    a.url = getChangeUrl(change);
    a.owner = asAccountAttribute(change.getOwner());
    return a;
  }

  /**
   * Create a RefUpdateAttribute for the given old ObjectId, new ObjectId, and
   * branch that is suitable for serialization to JSON.
   *
   * @param refUpdate
   * @param refName
   * @return object suitable for serialization to JSON
   */
  public RefUpdateAttribute asRefUpdateAttribute(final ObjectId oldId, final ObjectId newId, final Branch.NameKey refName) {
    RefUpdateAttribute ru = new RefUpdateAttribute();
    ru.newRev = newId != null ? newId.getName() : ObjectId.zeroId().getName();
    ru.oldRev = oldId != null ? oldId.getName() : ObjectId.zeroId().getName();
    ru.project = refName.getParentKey().get();
    ru.refName = refName.getShortName();
    return ru;
  }

  /**
   * Extend the existing ChangeAttribute with additional fields.
   *
   * @param a
   * @param change
   */
  public void extend(ChangeAttribute a, Change change) {
    a.createdOn = change.getCreatedOn().getTime() / 1000L;
    a.lastUpdated = change.getLastUpdatedOn().getTime() / 1000L;
    a.sortKey = change.getSortKey();
    a.open = change.getStatus().isOpen();
    a.status = change.getStatus();
  }

  /**
   * Add submitRecords to an existing ChangeAttribute.
   *
   * @param ca
   * @param submitRecords
   */
  public void addSubmitRecords(ChangeAttribute ca,
      List<SubmitRecord> submitRecords) {
    ca.submitRecords = new ArrayList<SubmitRecordAttribute>();

    for (SubmitRecord submitRecord : submitRecords) {
      SubmitRecordAttribute sa = new SubmitRecordAttribute();
      sa.status = submitRecord.status.name();
      if (submitRecord.status != SubmitRecord.Status.RULE_ERROR) {
        addSubmitRecordLabels(submitRecord, sa);
      }
      ca.submitRecords.add(sa);
    }
    // Remove empty lists so a confusing label won't be displayed in the output.
    if (ca.submitRecords.isEmpty()) {
      ca.submitRecords = null;
    }
  }

  private void addSubmitRecordLabels(SubmitRecord submitRecord,
      SubmitRecordAttribute sa) {
    if (submitRecord.labels != null && !submitRecord.labels.isEmpty()) {
      sa.labels = new ArrayList<SubmitLabelAttribute>();
      for (SubmitRecord.Label lbl : submitRecord.labels) {
        SubmitLabelAttribute la = new SubmitLabelAttribute();
        la.label = lbl.label;
        la.status = lbl.status.name();
        if(lbl.appliedBy != null) {
          Account a = accountCache.get(lbl.appliedBy).getAccount();
          la.by = asAccountAttribute(a);
        }
        sa.labels.add(la);
      }
    }
  }

  public void addDependencies(ChangeAttribute ca, Change change) {
    ca.dependsOn = new ArrayList<DependencyAttribute>();
    ca.neededBy = new ArrayList<DependencyAttribute>();
    try {
      final ReviewDb db = schema.open();
      try {
        final PatchSet.Id psId = change.currentPatchSetId();
        for (PatchSetAncestor a : db.patchSetAncestors().ancestorsOf(psId)) {
          for (PatchSet p :
              db.patchSets().byRevision(a.getAncestorRevision())) {
            Change c = db.changes().get(p.getId().getParentKey());
            ca.dependsOn.add(newDependsOn(c, p));
          }
        }

        final RevId revId = db.patchSets().get(psId).getRevision();
        for (PatchSetAncestor a : db.patchSetAncestors().descendantsOf(revId)) {
          final PatchSet p = db.patchSets().get(a.getPatchSet());
          final Change c = db.changes().get(p.getId().getParentKey());
          ca.neededBy.add(newNeededBy(c, p));
        }
      } finally {
        db.close();
      }
    } catch (OrmException e) {
      // Squash DB exceptions and leave dependency lists partially filled.
    }
    // Remove empty lists so a confusing label won't be displayed in the output.
    if (ca.dependsOn.isEmpty()) {
      ca.dependsOn = null;
    }
    if (ca.neededBy.isEmpty()) {
      ca.neededBy = null;
    }
  }

  private DependencyAttribute newDependsOn(Change c, PatchSet ps) {
    DependencyAttribute d = newDependencyAttribute(c, ps);
    d.isCurrentPatchSet = c.currPatchSetId().equals(ps.getId());
    return d;
  }

  private DependencyAttribute newNeededBy(Change c, PatchSet ps) {
    return newDependencyAttribute(c, ps);
  }

  private DependencyAttribute newDependencyAttribute(Change c, PatchSet ps) {
    DependencyAttribute d = new DependencyAttribute();
    d.number = c.getId().toString();
    d.id = c.getKey().toString();
    d.revision = ps.getRevision().get();
    d.ref = ps.getRefName();
    return d;
  }

  public void addTrackingIds(ChangeAttribute a, Collection<TrackingId> ids) {
    if (!ids.isEmpty()) {
      a.trackingIds = new ArrayList<TrackingIdAttribute>(ids.size());
      for (TrackingId t : ids) {
        a.trackingIds.add(asTrackingIdAttribute(t));
      }
    }
  }

  public void addCommitMessage(ChangeAttribute a, String commitMessage) {
    a.commitMessage = commitMessage;
  }

  public void addPatchSets(ChangeAttribute a, Collection<PatchSet> ps) {
    addPatchSets(a, ps, null, false, null);
  }

  public void addPatchSets(ChangeAttribute ca, Collection<PatchSet> ps,
      Map<PatchSet.Id,Collection<PatchSetApproval>> approvals) {
    addPatchSets(ca, ps, approvals, false, null);
  }

  public void addPatchSets(ChangeAttribute ca, Collection<PatchSet> ps,
      Map<PatchSet.Id,Collection<PatchSetApproval>> approvals,
      boolean includeFiles, Change change) {

    if (!ps.isEmpty()) {
      ca.patchSets = new ArrayList<PatchSetAttribute>(ps.size());
      for (PatchSet p : ps) {
        PatchSetAttribute psa = asPatchSetAttribute(p);
        if (approvals != null) {
          addApprovals(psa, p.getId(), approvals);
        }
        ca.patchSets.add(psa);
        if (includeFiles && change != null) {
          addPatchSetFileNames(psa, change, p);
        }
      }
    }
  }

  public void addPatchSetComments(PatchSetAttribute patchSetAttribute,
      Collection<PatchLineComment> patchLineComments) {
    for (PatchLineComment comment : patchLineComments) {
      if (comment.getKey().getParentKey().getParentKey().get()
          == Integer.parseInt(patchSetAttribute.number)) {
        if (patchSetAttribute.comments == null) {
          patchSetAttribute.comments =
            new ArrayList<PatchSetCommentAttribute>();
        }
        patchSetAttribute.comments.add(asPatchSetLineAttribute(comment));
      }
    }
  }

  public void addPatchSetFileNames(PatchSetAttribute patchSetAttribute,
      Change change, PatchSet patchSet) {
    try {
      PatchList patchList = patchListCache.get(change, patchSet);
      for (PatchListEntry patch : patchList.getPatches()) {
        if (patchSetAttribute.files == null) {
          patchSetAttribute.files = new ArrayList<PatchAttribute>();
        }

        PatchAttribute p = new PatchAttribute();
        p.file = patch.getNewName();
        p.type = patch.getChangeType();
        p.deletions -= patch.getDeletions();
        p.insertions = patch.getInsertions();
        patchSetAttribute.files.add(p);
      }
    } catch (PatchListNotAvailableException e) {
    }
  }

  public void addComments(ChangeAttribute ca,
      Collection<ChangeMessage> messages) {
    if (!messages.isEmpty()) {
      ca.comments = new ArrayList<MessageAttribute>();
      for (ChangeMessage message : messages) {
        ca.comments.add(asMessageAttribute(message));
      }
    }
  }

  public TrackingIdAttribute asTrackingIdAttribute(TrackingId id) {
    TrackingIdAttribute a = new TrackingIdAttribute();
    a.system = id.getSystem();
    a.id = id.getTrackingId();
    return a;
  }

  /**
   * Create a PatchSetAttribute for the given patchset suitable for
   * serialization to JSON.
   *
   * @param patchSet
   * @return object suitable for serialization to JSON
   */
  public PatchSetAttribute asPatchSetAttribute(final PatchSet patchSet) {
    PatchSetAttribute p = new PatchSetAttribute();
    p.revision = patchSet.getRevision().get();
    p.number = Integer.toString(patchSet.getPatchSetId());
    p.ref = patchSet.getRefName();
    p.uploader = asAccountAttribute(patchSet.getUploader());
    p.createdOn = patchSet.getCreatedOn().getTime() / 1000L;
    final PatchSet.Id pId = patchSet.getId();
    try {
      final ReviewDb db = schema.open();
      try {
        p.parents = new ArrayList<String>();
        for (PatchSetAncestor a : db.patchSetAncestors().ancestorsOf(
            patchSet.getId())) {
          p.parents.add(a.getAncestorRevision().get());
        }

        p.author = asAccountAttribute(//
            psInfoFactory.get(db, pId).getAuthor().getAccount());

        Change change = db.changes().get(pId.getParentKey());
        List<Patch> list =
            patchListCache.get(change, patchSet).toPatchList(pId);
        for (Patch pe : list) {
          if (!Patch.COMMIT_MSG.equals(pe.getFileName())) {
            p.sizeDeletions -= pe.getDeletions();
            p.sizeInsertions += pe.getInsertions();
          }
        }
      } finally {
        db.close();
      }
    } catch (OrmException e) {
      log.error("Cannot load patch set data for " + patchSet.getId(), e);
    } catch (PatchSetInfoNotAvailableException e) {
      log.error(String.format("Cannot get authorEmail for %s.", pId), e);
    } catch (PatchListNotAvailableException e) {
      log.error(String.format("Cannot get size information for %s.", pId), e);
    }
    return p;
  }

  public void addApprovals(PatchSetAttribute p, PatchSet.Id id,
      Map<PatchSet.Id,Collection<PatchSetApproval>> all) {
    Collection<PatchSetApproval> list = all.get(id);
    if (list != null) {
      addApprovals(p, list);
    }
  }

  public void addApprovals(PatchSetAttribute p,
      Collection<PatchSetApproval> list) {
    if (!list.isEmpty()) {
      p.approvals = new ArrayList<ApprovalAttribute>(list.size());
      for (PatchSetApproval a : list) {
        if (a.getValue() != 0) {
          p.approvals.add(asApprovalAttribute(a));
        }
      }
      if (p.approvals.isEmpty()) {
        p.approvals = null;
      }
    }
  }

  /**
   * Create an AuthorAttribute for the given account suitable for serialization
   * to JSON.
   *
   * @param id
   * @return object suitable for serialization to JSON
   */
  public AccountAttribute asAccountAttribute(Account.Id id) {
    return asAccountAttribute(accountCache.get(id).getAccount());
  }

  /**
   * Create an AuthorAttribute for the given account suitable for serialization
   * to JSON.
   *
   * @param account
   * @return object suitable for serialization to JSON
   */
  public AccountAttribute asAccountAttribute(final Account account) {
    AccountAttribute who = new AccountAttribute();
    who.name = account.getFullName();
    who.email = account.getPreferredEmail();
    who.username = account.getUserName();
    return who;
  }

  /**
   * Create an AuthorAttribute for the given person ident suitable for
   * serialization to JSON.
   *
   * @param ident
   * @return object suitable for serialization to JSON
   */
  public AccountAttribute asAccountAttribute(PersonIdent ident) {
    AccountAttribute who = new AccountAttribute();
    who.name = ident.getName();
    who.email = ident.getEmailAddress();
    return who;
  }

  /**
   * Create an ApprovalAttribute for the given approval suitable for
   * serialization to JSON.
   *
   * @param approval
   * @return object suitable for serialization to JSON
   */
  public ApprovalAttribute asApprovalAttribute(PatchSetApproval approval) {
    ApprovalAttribute a = new ApprovalAttribute();
    a.type = approval.getCategoryId().get();
    a.value = Short.toString(approval.getValue());
    a.by = asAccountAttribute(approval.getAccountId());
    a.grantedOn = approval.getGranted().getTime() / 1000L;

    ApprovalType at = approvalTypes.byId(approval.getCategoryId());
    if (at != null) {
      a.description = at.getCategory().getName();
    }
    return a;
  }

  public MessageAttribute asMessageAttribute(ChangeMessage message) {
    MessageAttribute a = new MessageAttribute();
    a.timestamp = message.getWrittenOn().getTime() / 1000L;
    a.reviewer =
        message.getAuthor() != null ? asAccountAttribute(message.getAuthor())
            : asAccountAttribute(myIdent);
    a.message = message.getMessage();
    return a;
  }

  public PatchSetCommentAttribute asPatchSetLineAttribute(PatchLineComment c) {
    PatchSetCommentAttribute a = new PatchSetCommentAttribute();
    a.reviewer = asAccountAttribute(c.getAuthor());
    a.file = c.getKey().getParentKey().get();
    a.line = c.getLine();
    a.message = c.getMessage();
    return a;
  }

  /** Get a link to the change; null if the server doesn't know its own address. */
  private String getChangeUrl(final Change change) {
    if (change != null && urlProvider.get() != null) {
      final StringBuilder r = new StringBuilder();
      r.append(urlProvider.get());
      r.append(change.getChangeId());
      return r.toString();
    }
    return null;
  }
}<|MERGE_RESOLUTION|>--- conflicted
+++ resolved
@@ -64,33 +64,23 @@
   private final ApprovalTypes approvalTypes;
   private final PatchListCache patchListCache;
   private final SchemaFactory<ReviewDb> schema;
-<<<<<<< HEAD
   private final PatchSetInfoFactory psInfoFactory;
-=======
   private final PersonIdent myIdent;
->>>>>>> cc3a3a49
 
   @Inject
   EventFactory(AccountCache accountCache,
       @CanonicalWebUrl @Nullable Provider<String> urlProvider,
       ApprovalTypes approvalTypes,
-<<<<<<< HEAD
       final PatchSetInfoFactory psif,
-      PatchListCache patchListCache, SchemaFactory<ReviewDb> schema) {
-=======
       PatchListCache patchListCache, SchemaFactory<ReviewDb> schema,
       @GerritPersonIdent PersonIdent myIdent) {
->>>>>>> cc3a3a49
     this.accountCache = accountCache;
     this.urlProvider = urlProvider;
     this.approvalTypes = approvalTypes;
     this.patchListCache = patchListCache;
     this.schema = schema;
-<<<<<<< HEAD
     this.psInfoFactory = psif;
-=======
     this.myIdent = myIdent;
->>>>>>> cc3a3a49
   }
 
   /**
