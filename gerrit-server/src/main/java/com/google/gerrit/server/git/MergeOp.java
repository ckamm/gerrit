--- conflicted
+++ resolved
@@ -903,7 +903,13 @@
         switch (branchUpdate.update(rw)) {
           case NEW:
           case FAST_FORWARD:
-<<<<<<< HEAD
+            if (branchUpdate.getResult() == RefUpdate.Result.FAST_FORWARD) {
+              tagCache.updateFastForward(destBranch.getParentKey(),
+                  branchUpdate.getName(),
+                  branchUpdate.getOldObjectId(),
+                  mergeTip);
+            }
+
             if (GitRepositoryManager.REF_CONFIG.equals(branchUpdate.getName())) {
               projectCache.evict(destProject);
               ProjectState ps = projectCache.get(destProject.getNameKey());
@@ -911,14 +917,6 @@
                   ps.getProject().getDescription());
             }
 
-=======
-            if (branchUpdate.getResult() == RefUpdate.Result.FAST_FORWARD) {
-              tagCache.updateFastForward(destBranch.getParentKey(),
-                  branchUpdate.getName(),
-                  branchUpdate.getOldObjectId(),
-                  mergeTip);
-            }
->>>>>>> 01bac342
             replication.scheduleUpdate(destBranch.getParentKey(), branchUpdate
                 .getName());
 
