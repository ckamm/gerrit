--- conflicted
+++ resolved
@@ -60,15 +60,9 @@
 
   private static final FooterKey CHANGE_ID = new FooterKey("Change-Id");
 
-<<<<<<< HEAD
-  private static final Pattern NEW_PATCHSET = Pattern
-      .compile("^refs/changes/(?:[0-9][0-9])?(/[1-9][0-9]*){1,2}(?:/new)?$");
-
   private static final String GIT_HOOKS_COMMIT_MSG =
       "`git rev-parse --git-dir`/hooks/commit-msg";
 
-=======
->>>>>>> 54ef7366
   public interface Factory {
     CommitValidators create(RefControl refControl, SshInfo sshInfo,
         Repository repo);
@@ -112,15 +106,10 @@
     validators.add(new CommitterUploaderValidator(refControl, canonicalWebUrl));
     validators.add(new SignedOffByValidator(refControl, canonicalWebUrl));
     if (MagicBranch.isMagicBranch(receiveEvent.command.getRefName())
-<<<<<<< HEAD
-        || NEW_PATCHSET.matcher(receiveEvent.command.getRefName()).matches()) {
+        || ReceiveCommits.NEW_PATCHSET.matcher(
+            receiveEvent.command.getRefName()).matches()) {
       validators.add(new ChangeIdValidator(refControl, canonicalWebUrl,
           installCommitMsgHookCommand, sshInfo));
-=======
-        || ReceiveCommits.NEW_PATCHSET.matcher(
-            receiveEvent.command.getRefName()).matches()) {
-      validators.add(new ChangeIdValidator(refControl, canonicalWebUrl, sshInfo));
->>>>>>> 54ef7366
     }
     validators.add(new ConfigValidator(refControl, repo));
     validators.add(new PluginCommitValidationListener(commitValidationListeners));
@@ -152,15 +141,10 @@
     validators.add(new AuthorUploaderValidator(refControl, canonicalWebUrl));
     validators.add(new SignedOffByValidator(refControl, canonicalWebUrl));
     if (MagicBranch.isMagicBranch(receiveEvent.command.getRefName())
-<<<<<<< HEAD
-        || NEW_PATCHSET.matcher(receiveEvent.command.getRefName()).matches()) {
+        || ReceiveCommits.NEW_PATCHSET.matcher(
+            receiveEvent.command.getRefName()).matches()) {
       validators.add(new ChangeIdValidator(refControl, canonicalWebUrl,
           installCommitMsgHookCommand, sshInfo));
-=======
-        || ReceiveCommits.NEW_PATCHSET.matcher(
-            receiveEvent.command.getRefName()).matches()) {
-      validators.add(new ChangeIdValidator(refControl, canonicalWebUrl, sshInfo));
->>>>>>> 54ef7366
     }
     validators.add(new ConfigValidator(refControl, repo));
     validators.add(new PluginCommitValidationListener(commitValidationListeners));
