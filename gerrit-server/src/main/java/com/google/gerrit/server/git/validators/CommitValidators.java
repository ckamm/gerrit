// Copyright (C) 2012 The Android Open Source Project
//
// Licensed under the Apache License, Version 2.0 (the "License");
// you may not use this file except in compliance with the License.
// You may obtain a copy of the License at
//
// http://www.apache.org/licenses/LICENSE-2.0
//
// Unless required by applicable law or agreed to in writing, software
// distributed under the License is distributed on an "AS IS" BASIS,
// WITHOUT WARRANTIES OR CONDITIONS OF ANY KIND, either express or implied.
// See the License for the specific language governing permissions and
// limitations under the License.

package com.google.gerrit.server.git.validators;

import com.google.common.base.CharMatcher;
import com.google.gerrit.common.Nullable;
import com.google.gerrit.common.PageLinks;
import com.google.gerrit.extensions.registration.DynamicSet;
import com.google.gerrit.server.GerritPersonIdent;
import com.google.gerrit.server.IdentifiedUser;
import com.google.gerrit.server.config.CanonicalWebUrl;
import com.google.gerrit.server.config.GerritServerConfig;
import com.google.gerrit.server.events.CommitReceivedEvent;
import com.google.gerrit.server.git.GitRepositoryManager;
import com.google.gerrit.server.git.ProjectConfig;
import com.google.gerrit.server.git.ReceiveCommits;
import com.google.gerrit.server.git.ValidationError;
import com.google.gerrit.server.project.ProjectControl;
import com.google.gerrit.server.project.RefControl;
import com.google.gerrit.server.ssh.SshInfo;
import com.google.gerrit.server.util.MagicBranch;
import com.google.inject.Inject;
import com.google.inject.assistedinject.Assisted;

import com.jcraft.jsch.HostKey;

import org.eclipse.jgit.errors.ConfigInvalidException;
import org.eclipse.jgit.lib.Config;
import org.eclipse.jgit.lib.PersonIdent;
import org.eclipse.jgit.lib.Repository;
import org.eclipse.jgit.revwalk.FooterKey;
import org.eclipse.jgit.revwalk.FooterLine;
import org.eclipse.jgit.revwalk.RevCommit;
import org.eclipse.jgit.util.SystemReader;
import org.slf4j.Logger;
import org.slf4j.LoggerFactory;

import java.net.MalformedURLException;
import java.net.URL;
import java.util.Collections;
import java.util.LinkedList;
import java.util.List;

public class CommitValidators {
  private static final Logger log = LoggerFactory
      .getLogger(CommitValidators.class);

  private static final FooterKey CHANGE_ID = new FooterKey("Change-Id");

  private static final String GIT_HOOKS_COMMIT_MSG =
      "`git rev-parse --git-dir`/hooks/commit-msg";

  public interface Factory {
    CommitValidators create(RefControl refControl, SshInfo sshInfo,
        Repository repo);
  }

  private final PersonIdent gerritIdent;
  private final RefControl refControl;
  private final String canonicalWebUrl;
  private final String installCommitMsgHookCommand;
  private final SshInfo sshInfo;
  private final Repository repo;
  private final DynamicSet<CommitValidationListener> commitValidationListeners;

  @Inject
  CommitValidators(@GerritPersonIdent final PersonIdent gerritIdent,
      @CanonicalWebUrl @Nullable final String canonicalWebUrl,
      @GerritServerConfig final Config config,
      final DynamicSet<CommitValidationListener> commitValidationListeners,
      @Assisted final SshInfo sshInfo,
      @Assisted final Repository repo, @Assisted final RefControl refControl) {
    this.gerritIdent = gerritIdent;
    this.refControl = refControl;
    this.canonicalWebUrl = canonicalWebUrl;
    this.installCommitMsgHookCommand =
        config.getString("gerrit", null, "installCommitMsgHookCommand");
    this.sshInfo = sshInfo;
    this.repo = repo;
    this.commitValidationListeners = commitValidationListeners;
  }

  public List<CommitValidationMessage> validateForReceiveCommits(
      CommitReceivedEvent receiveEvent) throws CommitValidationException {

    List<CommitValidationListener> validators =
        new LinkedList<CommitValidationListener>();

    validators.add(new UploadMergesPermissionValidator(refControl));
    validators.add(new AmendedGerritMergeCommitValidationListener(
        refControl, gerritIdent));
    validators.add(new AuthorUploaderValidator(refControl, canonicalWebUrl));
    validators.add(new CommitterUploaderValidator(refControl, canonicalWebUrl));
    validators.add(new SignedOffByValidator(refControl, canonicalWebUrl));
    if (MagicBranch.isMagicBranch(receiveEvent.command.getRefName())
        || ReceiveCommits.NEW_PATCHSET.matcher(
            receiveEvent.command.getRefName()).matches()) {
      validators.add(new ChangeIdValidator(refControl, canonicalWebUrl,
          installCommitMsgHookCommand, sshInfo));
    }
    validators.add(new ConfigValidator(refControl, repo));
    validators.add(new PluginCommitValidationListener(commitValidationListeners));

    List<CommitValidationMessage> messages =
        new LinkedList<CommitValidationMessage>();

    try {
      for (CommitValidationListener commitValidator : validators) {
        messages.addAll(commitValidator.onCommitReceived(receiveEvent));
      }
    } catch (CommitValidationException e) {
      // Keep the old messages (and their order) in case of an exception
      messages.addAll(e.getMessages());
      throw new CommitValidationException(e.getMessage(), messages);
    }
    return messages;
  }

  public List<CommitValidationMessage> validateForGerritCommits(
      CommitReceivedEvent receiveEvent) throws CommitValidationException {

    List<CommitValidationListener> validators =
        new LinkedList<CommitValidationListener>();

    validators.add(new UploadMergesPermissionValidator(refControl));
    validators.add(new AmendedGerritMergeCommitValidationListener(
        refControl, gerritIdent));
    validators.add(new AuthorUploaderValidator(refControl, canonicalWebUrl));
    validators.add(new SignedOffByValidator(refControl, canonicalWebUrl));
    if (MagicBranch.isMagicBranch(receiveEvent.command.getRefName())
        || ReceiveCommits.NEW_PATCHSET.matcher(
            receiveEvent.command.getRefName()).matches()) {
      validators.add(new ChangeIdValidator(refControl, canonicalWebUrl,
          installCommitMsgHookCommand, sshInfo));
    }
    validators.add(new ConfigValidator(refControl, repo));
    validators.add(new PluginCommitValidationListener(commitValidationListeners));

    List<CommitValidationMessage> messages =
        new LinkedList<CommitValidationMessage>();

    try {
      for (CommitValidationListener commitValidator : validators) {
        messages.addAll(commitValidator.onCommitReceived(receiveEvent));
      }
    } catch (CommitValidationException e) {
      // Keep the old messages (and their order) in case of an exception
      messages.addAll(e.getMessages());
      throw new CommitValidationException(e.getMessage(), messages);
    }
    return messages;
  }

  public static class ChangeIdValidator implements CommitValidationListener {
    private final ProjectControl projectControl;
    private final String canonicalWebUrl;
    private final String installCommitMsgHookCommand;
    private final SshInfo sshInfo;
    private final IdentifiedUser user;

    public ChangeIdValidator(RefControl refControl, String canonicalWebUrl,
        String installCommitMsgHookCommand, SshInfo sshInfo) {
      this.projectControl = refControl.getProjectControl();
      this.canonicalWebUrl = canonicalWebUrl;
      this.installCommitMsgHookCommand = installCommitMsgHookCommand;
      this.sshInfo = sshInfo;
      this.user = (IdentifiedUser) projectControl.getCurrentUser();
    }

    @Override
    public List<CommitValidationMessage> onCommitReceived(
        CommitReceivedEvent receiveEvent) throws CommitValidationException {
      final List<String> idList = receiveEvent.commit.getFooterLines(CHANGE_ID);

      List<CommitValidationMessage> messages =
          new LinkedList<CommitValidationMessage>();

      if (idList.isEmpty()) {
        if (projectControl.getProjectState().isRequireChangeID()) {
          String errMsg = "missing Change-Id in commit message footer";
          messages.add(getFixedCommitMsgWithChangeId(
              errMsg, receiveEvent.commit));
          throw new CommitValidationException(errMsg, messages);
        }
      } else if (idList.size() > 1) {
        throw new CommitValidationException(
            "multiple Change-Id lines in commit message footer", messages);
      } else {
        final String v = idList.get(idList.size() - 1).trim();
        if (!v.matches("^I[0-9a-f]{8,}.*$")) {
          final String errMsg =
              "missing or invalid Change-Id line format in commit message footer";
          messages.add(
              getFixedCommitMsgWithChangeId(errMsg, receiveEvent.commit));
          throw new CommitValidationException(errMsg, messages);
        }
      }
      return Collections.<CommitValidationMessage>emptyList();
    }

    /**
     * We handle 3 cases:
     * 1. No change id in the commit message at all.
     * 2. Change id last in the commit message but missing empty line to create the footer.
     * 3. There is a change-id somewhere in the commit message, but we ignore it.
     *
     * @return The fixed up commit message
     */
    private CommitValidationMessage getFixedCommitMsgWithChangeId(
        final String errMsg, final RevCommit c) {
      final String changeId = "Change-Id:";
      StringBuilder sb = new StringBuilder();
      sb.append("ERROR: ").append(errMsg);
      sb.append('\n');
      sb.append("Suggestion for commit message:\n");

      if (c.getFullMessage().indexOf(changeId) == -1) {
        sb.append(c.getFullMessage());
        sb.append('\n');
        sb.append(changeId).append(" I").append(c.name());
      } else {
        String lines[] = c.getFullMessage().trim().split("\n");
        String lastLine = lines.length > 0 ? lines[lines.length - 1] : "";

        if (lastLine.indexOf(changeId) == 0) {
          for (int i = 0; i < lines.length - 1; i++) {
            sb.append(lines[i]);
            sb.append('\n');
          }

          sb.append('\n');
          sb.append(lastLine);
        } else {
          sb.append(c.getFullMessage());
          sb.append('\n');
          sb.append(changeId).append(" I").append(c.name());
          sb.append('\n');
          sb.append("Hint: A potential Change-Id was found, but it was not in the ");
          sb.append("footer (last paragraph) of the commit message.");
        }
      }
      sb.append('\n');
      sb.append('\n');
      sb.append("Hint: To automatically insert Change-Id, install the hook:\n");
      sb.append(getCommitMessageHookInstallationHint()).append('\n');
      sb.append('\n');

      return new CommitValidationMessage(sb.toString(), false);
    }

    private String getCommitMessageHookInstallationHint() {
      if (installCommitMsgHookCommand != null) {
        return installCommitMsgHookCommand;
      }
      final List<HostKey> hostKeys = sshInfo.getHostKeys();

      // If there are no SSH keys, the commit-msg hook must be installed via
      // HTTP(S)
      String p = GIT_HOOKS_COMMIT_MSG;
      if (hostKeys.isEmpty()) {
        return String.format(
            "  curl -Lo %s %s/tools/hooks/commit-msg ; chmod +x %s", p,
            getGerritUrl(canonicalWebUrl), p);
      }

      // SSH keys exist, so the hook can be installed with scp.
      String sshHost;
      int sshPort;
      String host = hostKeys.get(0).getHost();
      int c = host.lastIndexOf(':');
      if (0 <= c) {
        if (host.startsWith("*:")) {
          sshHost = getGerritHost(canonicalWebUrl);
        } else {
          sshHost = host.substring(0, c);
        }
        sshPort = Integer.parseInt(host.substring(c + 1));
      } else {
        sshHost = host;
        sshPort = 22;
      }

      return String.format("  scp -p -P %d %s@%s:hooks/commit-msg %s",
          sshPort, user.getUserName(), sshHost, p);
    }
  }

  /**
   * If this is the special project configuration branch, validate the config.
   */
  public static class ConfigValidator implements CommitValidationListener {
    private final RefControl refControl;
    private final Repository repo;

    public ConfigValidator(RefControl refControl, Repository repo) {
      this.refControl = refControl;
      this.repo = repo;
    }

    @Override
    public List<CommitValidationMessage> onCommitReceived(
        CommitReceivedEvent receiveEvent) throws CommitValidationException {
      IdentifiedUser currentUser = (IdentifiedUser) refControl.getCurrentUser();

      if (GitRepositoryManager.REF_CONFIG.equals(refControl.getRefName())) {
        List<CommitValidationMessage> messages =
            new LinkedList<CommitValidationMessage>();

        try {
          ProjectConfig cfg =
              new ProjectConfig(receiveEvent.project.getNameKey());
          cfg.load(repo, receiveEvent.command.getNewId());
          if (!cfg.getValidationErrors().isEmpty()) {
            addError("Invalid project configuration:", messages);
            for (ValidationError err : cfg.getValidationErrors()) {
              addError("  " + err.getMessage(), messages);
            }
            throw new ConfigInvalidException("invalid project configuration");
          }
        } catch (Exception e) {
          log.error("User " + currentUser.getUserName()
              + " tried to push invalid project configuration "
              + receiveEvent.command.getNewId().name() + " for "
              + receiveEvent.project.getName(), e);
          throw new CommitValidationException("invalid project configuration",
              messages);
        }
      }
      return Collections.<CommitValidationMessage>emptyList();
    }
  }

  /** Require permission to upload merges. */
  public static class UploadMergesPermissionValidator implements
      CommitValidationListener {
    private final RefControl refControl;

    public UploadMergesPermissionValidator(RefControl refControl) {
      this.refControl = refControl;
    }

    @Override
    public List<CommitValidationMessage> onCommitReceived(
        CommitReceivedEvent receiveEvent) throws CommitValidationException {
      if (receiveEvent.commit.getParentCount() > 1
          && !refControl.canUploadMerges()) {
        throw new CommitValidationException("you are not allowed to upload merges");
      }
      return Collections.<CommitValidationMessage>emptyList();
    }
  }

  /** Execute commit validation plug-ins */
  public static class PluginCommitValidationListener implements
      CommitValidationListener {
    private final DynamicSet<CommitValidationListener> commitValidationListeners;

    public PluginCommitValidationListener(
        final DynamicSet<CommitValidationListener> commitValidationListeners) {
      this.commitValidationListeners = commitValidationListeners;
    }

    @Override
    public List<CommitValidationMessage> onCommitReceived(
        CommitReceivedEvent receiveEvent) throws CommitValidationException {
      List<CommitValidationMessage> messages =
          new LinkedList<CommitValidationMessage>();

      for (CommitValidationListener validator : commitValidationListeners) {
        try {
          messages.addAll(validator.onCommitReceived(receiveEvent));
        } catch (CommitValidationException e) {
          messages.addAll(e.getMessages());
          throw new CommitValidationException(e.getMessage(), messages);
        }
      }
      return messages;
    }
  }

  public static class SignedOffByValidator implements CommitValidationListener {
    private final RefControl refControl;

    public SignedOffByValidator(RefControl refControl, String canonicalWebUrl) {
      this.refControl = refControl;
    }

    @Override
    public List<CommitValidationMessage> onCommitReceived(
        CommitReceivedEvent receiveEvent) throws CommitValidationException {
      IdentifiedUser currentUser = (IdentifiedUser) refControl.getCurrentUser();
      final PersonIdent committer = receiveEvent.commit.getCommitterIdent();
      final PersonIdent author = receiveEvent.commit.getAuthorIdent();
      final ProjectControl projectControl = refControl.getProjectControl();

      if (projectControl.getProjectState().isUseSignedOffBy()) {
        boolean sboAuthor = false, sboCommitter = false, sboMe = false;
        for (final FooterLine footer : receiveEvent.commit.getFooterLines()) {
          if (footer.matches(FooterKey.SIGNED_OFF_BY)) {
            final String e = footer.getEmailAddress();
            if (e != null) {
              sboAuthor |= author.getEmailAddress().equals(e);
              sboCommitter |= committer.getEmailAddress().equals(e);
              sboMe |= currentUser.getEmailAddresses().contains(e);
            }
          }
        }
        if (!sboAuthor && !sboCommitter && !sboMe
            && !refControl.canForgeCommitter()) {
          throw new CommitValidationException(
              "not Signed-off-by author/committer/uploader in commit message footer");
        }
      }
      return Collections.<CommitValidationMessage>emptyList();
    }
  }

  /** Require that author matches the uploader. */
  public static class AuthorUploaderValidator implements
      CommitValidationListener {
    private final RefControl refControl;
    private final String canonicalWebUrl;

    public AuthorUploaderValidator(RefControl refControl, String canonicalWebUrl) {
      this.refControl = refControl;
      this.canonicalWebUrl = canonicalWebUrl;
    }

    @Override
    public List<CommitValidationMessage> onCommitReceived(
        CommitReceivedEvent receiveEvent) throws CommitValidationException {
      IdentifiedUser currentUser = (IdentifiedUser) refControl.getCurrentUser();
      final PersonIdent author = receiveEvent.commit.getAuthorIdent();

      if (!currentUser.getEmailAddresses().contains(author.getEmailAddress())
          && !refControl.canForgeAuthor()) {
        List<CommitValidationMessage> messages =
            new LinkedList<CommitValidationMessage>();

        messages.add(getInvalidEmailError(receiveEvent.commit, "author", author,
            currentUser, canonicalWebUrl));
        throw new CommitValidationException("invalid author", messages);
      }
      return Collections.<CommitValidationMessage>emptyList();
    }
  }

  /** Require that committer matches the uploader. */
  public static class CommitterUploaderValidator implements
      CommitValidationListener {
    private final RefControl refControl;
    private final String canonicalWebUrl;

    public CommitterUploaderValidator(RefControl refControl,
        String canonicalWebUrl) {
      this.refControl = refControl;
      this.canonicalWebUrl = canonicalWebUrl;
    }

    @Override
    public List<CommitValidationMessage> onCommitReceived(
        CommitReceivedEvent receiveEvent) throws CommitValidationException {
      IdentifiedUser currentUser = (IdentifiedUser) refControl.getCurrentUser();
      final PersonIdent committer = receiveEvent.commit.getCommitterIdent();
      if (!currentUser.getEmailAddresses()
          .contains(committer.getEmailAddress())
          && !refControl.canForgeCommitter()) {
        List<CommitValidationMessage> messages =
            new LinkedList<CommitValidationMessage>();
        messages.add(getInvalidEmailError(receiveEvent.commit, "committer", committer,
            currentUser, canonicalWebUrl));
        throw new CommitValidationException("invalid committer", messages);
      }
      return Collections.<CommitValidationMessage>emptyList();
    }
  }

  /**
   * Don't allow the user to amend a merge created by Gerrit Code Review. This
   * seems to happen all too often, due to users not paying any attention to
   * what they are doing.
   */
  public static class AmendedGerritMergeCommitValidationListener implements
      CommitValidationListener {
    private final PersonIdent gerritIdent;
    private final RefControl refControl;

    public AmendedGerritMergeCommitValidationListener(
        final RefControl refControl, final PersonIdent gerritIdent) {
      this.refControl = refControl;
      this.gerritIdent = gerritIdent;
    }

    @Override
    public List<CommitValidationMessage> onCommitReceived(
        CommitReceivedEvent receiveEvent) throws CommitValidationException {
      final PersonIdent author = receiveEvent.commit.getAuthorIdent();

      if (receiveEvent.commit.getParentCount() > 1
          && author.getName().equals(gerritIdent.getName())
          && author.getEmailAddress().equals(gerritIdent.getEmailAddress())
          && !refControl.canForgeGerritServerIdentity()) {
        throw new CommitValidationException("do not amend merges not made by you");
      }
      return Collections.<CommitValidationMessage>emptyList();
    }
  }

  private static CommitValidationMessage getInvalidEmailError(RevCommit c, String type,
      PersonIdent who, IdentifiedUser currentUser, String canonicalWebUrl) {
    StringBuilder sb = new StringBuilder();
    sb.append("\n");
    sb.append("ERROR:  In commit " + c.name() + "\n");
    sb.append("ERROR:  " + type + " email address " + who.getEmailAddress()
        + "\n");
    sb.append("ERROR:  does not match your user account.\n");
    sb.append("ERROR:\n");
    if (currentUser.getEmailAddresses().isEmpty()) {
      sb.append("ERROR:  You have not registered any email addresses.\n");
    } else {
      sb.append("ERROR:  The following addresses are currently registered:\n");
      for (String address : currentUser.getEmailAddresses()) {
        sb.append("ERROR:    " + address + "\n");
      }
    }
    sb.append("ERROR:\n");
    if (canonicalWebUrl != null) {
      sb.append("ERROR:  To register an email address, please visit:\n");
      sb.append("ERROR:  " + canonicalWebUrl + "#" + PageLinks.SETTINGS_CONTACT
          + "\n");
    }
    sb.append("\n");
    return new CommitValidationMessage(sb.toString(), false);
  }

  /**
<<<<<<< HEAD
=======
   * We handle 3 cases:
   * 1. No change id in the commit message at all.
   * 2. Change id last in the commit message but missing empty line to create the footer.
   * 3. There is a change-id somewhere in the commit message, but we ignore it.
   *
   * @return The fixed up commit message
   */
  private static CommitValidationMessage getFixedCommitMsgWithChangeId(final String errMsg,
      final RevCommit c, final IdentifiedUser currentUser,
      String canonicalWebUrl, final SshInfo sshInfo) {
    final String changeId = "Change-Id:";
    StringBuilder sb = new StringBuilder();
    sb.append("ERROR: ").append(errMsg);
    sb.append('\n');
    sb.append("Suggestion for commit message:\n");

    if (c.getFullMessage().indexOf(changeId) == -1) {
      sb.append(c.getFullMessage());
      sb.append('\n');
      sb.append(changeId).append(" I").append(c.name());
    } else {
      String lines[] = c.getFullMessage().trim().split("\n");
      String lastLine = lines.length > 0 ? lines[lines.length - 1] : "";

      if (lastLine.indexOf(changeId) == 0) {
        for (int i = 0; i < lines.length - 1; i++) {
          sb.append(lines[i]);
          sb.append('\n');
        }

        sb.append('\n');
        sb.append(lastLine);
      } else {
        sb.append(c.getFullMessage());
        sb.append('\n');
        sb.append(changeId).append(" I").append(c.name());
        sb.append('\n');
        sb.append("Hint: A potential Change-Id was found, but it was not in the ");
        sb.append("footer (last paragraph) of the commit message.");
      }
    }
    sb.append('\n');
    sb.append('\n');
    sb.append("Hint: To automatically insert Change-Id, install the hook:\n");
    sb.append(getCommitMessageHookInstallationHint(currentUser,
        canonicalWebUrl, sshInfo)).append('\n');
    sb.append('\n');

    return new CommitValidationMessage(sb.toString(), false);
  }

  private static String getCommitMessageHookInstallationHint(
      final IdentifiedUser currentUser, String canonicalWebUrl,
      final SshInfo sshInfo) {
    final List<HostKey> hostKeys = sshInfo.getHostKeys();

    // If there are no SSH keys, the commit-msg hook must be installed via
    // HTTP(S)
    if (hostKeys.isEmpty()) {
      String p = "${gitdir}/hooks/commit-msg";
      return String.format(
          "  gitdir=$(git rev-parse --git-dir); curl -o %s %s/tools/hooks/commit-msg ; chmod +x %s", p,
          getGerritUrl(canonicalWebUrl), p);
    }

    // SSH keys exist, so the hook can be installed with scp.
    String sshHost;
    int sshPort;
    String host = hostKeys.get(0).getHost();
    int c = host.lastIndexOf(':');
    if (0 <= c) {
      if (host.startsWith("*:")) {
        sshHost = getGerritHost(canonicalWebUrl);
      } else {
        sshHost = host.substring(0, c);
      }
      sshPort = Integer.parseInt(host.substring(c + 1));
    } else {
      sshHost = host;
      sshPort = 22;
    }

    return String.format("  gitdir=$(git rev-parse --git-dir); scp -p -P %d %s@%s:hooks/commit-msg ${gitdir}/hooks/",
        sshPort, currentUser.getUserName(), sshHost);
  }

  /**
>>>>>>> ef30ea4a
   * Get the Gerrit URL.
   *
   * @return the canonical URL (with any trailing slash removed) if it is
   *         configured, otherwise fall back to "http://hostname" where hostname
   *         is the value returned by {@link #getGerritHost(String)}.
   */
  private static String getGerritUrl(String canonicalWebUrl) {
    if (canonicalWebUrl != null) {
      return CharMatcher.is('/').trimTrailingFrom(canonicalWebUrl);
    } else {
      return "http://" + getGerritHost(canonicalWebUrl);
    }
  }

  /**
   * Get the Gerrit hostname.
   *
   * @return the hostname from the canonical URL if it is configured, otherwise
   *         whatever the OS says the hostname is.
   */
  private static String getGerritHost(String canonicalWebUrl) {
    String host;
    if (canonicalWebUrl != null) {
      try {
        host = new URL(canonicalWebUrl).getHost();
      } catch (MalformedURLException e) {
        host = SystemReader.getInstance().getHostname();
      }
    } else {
      host = SystemReader.getInstance().getHostname();
    }
    return host;
  }

  private static void addError(String error,
      List<CommitValidationMessage> messages) {
    messages.add(new CommitValidationMessage(error, true));
  }
}<|MERGE_RESOLUTION|>--- conflicted
+++ resolved
@@ -59,9 +59,6 @@
 
   private static final FooterKey CHANGE_ID = new FooterKey("Change-Id");
 
-  private static final String GIT_HOOKS_COMMIT_MSG =
-      "`git rev-parse --git-dir`/hooks/commit-msg";
-
   public interface Factory {
     CommitValidators create(RefControl refControl, SshInfo sshInfo,
         Repository repo);
@@ -268,11 +265,11 @@
 
       // If there are no SSH keys, the commit-msg hook must be installed via
       // HTTP(S)
-      String p = GIT_HOOKS_COMMIT_MSG;
       if (hostKeys.isEmpty()) {
+        String p = "${gitdir}/hooks/commit-msg";
         return String.format(
-            "  curl -Lo %s %s/tools/hooks/commit-msg ; chmod +x %s", p,
-            getGerritUrl(canonicalWebUrl), p);
+          "  gitdir=$(git rev-parse --git-dir); curl -o %s %s/tools/hooks/commit-msg ; chmod +x %s", p,
+          getGerritUrl(canonicalWebUrl), p);
       }
 
       // SSH keys exist, so the hook can be installed with scp.
@@ -292,8 +289,8 @@
         sshPort = 22;
       }
 
-      return String.format("  scp -p -P %d %s@%s:hooks/commit-msg %s",
-          sshPort, user.getUserName(), sshHost, p);
+      return String.format("  gitdir=$(git rev-parse --git-dir); scp -p -P %d %s@%s:hooks/commit-msg ${gitdir}/hooks/",
+          sshPort, user.getUserName(), sshHost);
     }
   }
 
@@ -546,96 +543,6 @@
   }
 
   /**
-<<<<<<< HEAD
-=======
-   * We handle 3 cases:
-   * 1. No change id in the commit message at all.
-   * 2. Change id last in the commit message but missing empty line to create the footer.
-   * 3. There is a change-id somewhere in the commit message, but we ignore it.
-   *
-   * @return The fixed up commit message
-   */
-  private static CommitValidationMessage getFixedCommitMsgWithChangeId(final String errMsg,
-      final RevCommit c, final IdentifiedUser currentUser,
-      String canonicalWebUrl, final SshInfo sshInfo) {
-    final String changeId = "Change-Id:";
-    StringBuilder sb = new StringBuilder();
-    sb.append("ERROR: ").append(errMsg);
-    sb.append('\n');
-    sb.append("Suggestion for commit message:\n");
-
-    if (c.getFullMessage().indexOf(changeId) == -1) {
-      sb.append(c.getFullMessage());
-      sb.append('\n');
-      sb.append(changeId).append(" I").append(c.name());
-    } else {
-      String lines[] = c.getFullMessage().trim().split("\n");
-      String lastLine = lines.length > 0 ? lines[lines.length - 1] : "";
-
-      if (lastLine.indexOf(changeId) == 0) {
-        for (int i = 0; i < lines.length - 1; i++) {
-          sb.append(lines[i]);
-          sb.append('\n');
-        }
-
-        sb.append('\n');
-        sb.append(lastLine);
-      } else {
-        sb.append(c.getFullMessage());
-        sb.append('\n');
-        sb.append(changeId).append(" I").append(c.name());
-        sb.append('\n');
-        sb.append("Hint: A potential Change-Id was found, but it was not in the ");
-        sb.append("footer (last paragraph) of the commit message.");
-      }
-    }
-    sb.append('\n');
-    sb.append('\n');
-    sb.append("Hint: To automatically insert Change-Id, install the hook:\n");
-    sb.append(getCommitMessageHookInstallationHint(currentUser,
-        canonicalWebUrl, sshInfo)).append('\n');
-    sb.append('\n');
-
-    return new CommitValidationMessage(sb.toString(), false);
-  }
-
-  private static String getCommitMessageHookInstallationHint(
-      final IdentifiedUser currentUser, String canonicalWebUrl,
-      final SshInfo sshInfo) {
-    final List<HostKey> hostKeys = sshInfo.getHostKeys();
-
-    // If there are no SSH keys, the commit-msg hook must be installed via
-    // HTTP(S)
-    if (hostKeys.isEmpty()) {
-      String p = "${gitdir}/hooks/commit-msg";
-      return String.format(
-          "  gitdir=$(git rev-parse --git-dir); curl -o %s %s/tools/hooks/commit-msg ; chmod +x %s", p,
-          getGerritUrl(canonicalWebUrl), p);
-    }
-
-    // SSH keys exist, so the hook can be installed with scp.
-    String sshHost;
-    int sshPort;
-    String host = hostKeys.get(0).getHost();
-    int c = host.lastIndexOf(':');
-    if (0 <= c) {
-      if (host.startsWith("*:")) {
-        sshHost = getGerritHost(canonicalWebUrl);
-      } else {
-        sshHost = host.substring(0, c);
-      }
-      sshPort = Integer.parseInt(host.substring(c + 1));
-    } else {
-      sshHost = host;
-      sshPort = 22;
-    }
-
-    return String.format("  gitdir=$(git rev-parse --git-dir); scp -p -P %d %s@%s:hooks/commit-msg ${gitdir}/hooks/",
-        sshPort, currentUser.getUserName(), sshHost);
-  }
-
-  /**
->>>>>>> ef30ea4a
    * Get the Gerrit URL.
    *
    * @return the canonical URL (with any trailing slash removed) if it is
