--- conflicted
+++ resolved
@@ -46,11 +46,7 @@
   </issueManagement>
 
   <properties>
-<<<<<<< HEAD
-    <jgitVersion>0.8.4.240-g8e9cc82</jgitVersion>
-=======
-    <jgitVersion>0.8.4.89-ge2f5716</jgitVersion>
->>>>>>> b0cdb1b7
+    <jgitVersion>0.8.4.242-g09130b8</jgitVersion>
     <gwtormVersion>1.1.4</gwtormVersion>
     <gwtjsonrpcVersion>1.2.2</gwtjsonrpcVersion>
     <gwtexpuiVersion>1.2.1</gwtexpuiVersion>
